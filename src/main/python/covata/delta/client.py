--- conflicted
+++ resolved
@@ -99,8 +99,6 @@
                         response["cryptoPublicKey"],
                         response.get("externalId"),
                         response.get("metadata"))
-<<<<<<< HEAD
-=======
 
     def get_identities_by_metadata(self, identity_id, metadata,
                                    page=None, page_size=None):
@@ -126,7 +124,6 @@
                            identity["cryptoPublicKey"],
                            identity.get("externalId"),
                            identity.get("metadata"))
->>>>>>> 5d453e7a
 
     def create_secret(self, identity_id, content):
         """
@@ -410,7 +407,6 @@
     def encryption_details(self):
         return self.__encryption_details
 
-<<<<<<< HEAD
     def base_secret_id(self):
         return self.__base_secret_id
 
@@ -426,12 +422,11 @@
             self.created_by,
             identity_id,
             self.id)
-=======
+
     def __repr__(self):
         return "{cls}(id={id})" \
             .format(cls=self.__class__.__name__,
                     id=self.id)
->>>>>>> 5d453e7a
 
 
 class EncryptionDetails:
